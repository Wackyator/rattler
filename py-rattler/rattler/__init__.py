--- conflicted
+++ resolved
@@ -10,7 +10,6 @@
 from rattler.channel import Channel, ChannelConfig
 from rattler.networking import AuthenticatedClient, fetch_repo_data
 from rattler.virtual_package import GenericVirtualPackage, VirtualPackage
-<<<<<<< HEAD
 from rattler.package import (
     PackageName,
     AboutJson,
@@ -21,9 +20,6 @@
     PrefixPlaceholder,
     FileMode,
 )
-=======
-from rattler.package import PackageName, AboutJson, RunExportsJson, IndexJson
->>>>>>> d7dec3b1
 from rattler.prefix import PrefixRecord, PrefixPaths
 from rattler.solver import solve
 from rattler.platform import Platform
@@ -75,13 +71,10 @@
     "index",
     "AboutJson",
     "RunExportsJson",
-<<<<<<< HEAD
     "PathsJson",
     "PathsEntry",
     "PathType",
     "PrefixPlaceholder",
     "FileMode",
-=======
     "IndexJson",
->>>>>>> d7dec3b1
 ]