--- conflicted
+++ resolved
@@ -8,13 +8,9 @@
     utils::serde::Ordered, NamelessMatchSpec, NoArchType, PackageRecord, ParsePlatformError,
     ParseVersionError, Platform, RepoDataRecord,
 };
-<<<<<<< HEAD
 use crate::{MatchSpec, PackageName};
-use fxhash::FxHashMap;
-=======
 use fxhash::FxBuildHasher;
 use indexmap::IndexMap;
->>>>>>> fd4029f2
 use rattler_digest::{serde::SerializableHash, Md5Hash, Sha256Hash};
 use serde::{de::Error, Deserialize, Deserializer, Serialize, Serializer};
 use serde_with::{serde_as, skip_serializing_none, DisplayFromStr};
@@ -242,14 +238,8 @@
     /// this actually represents the _full_ subdir (incl. arch))
     pub platform: Platform,
     /// What are its own dependencies mapping name to version constraint
-<<<<<<< HEAD
-
-    #[serde_as(as = "FxHashMap<_, DisplayFromStr>")]
-    pub dependencies: FxHashMap<PackageName, NamelessMatchSpec>,
-=======
     #[serde_as(as = "IndexMap<_, DisplayFromStr, FxBuildHasher>")]
-    pub dependencies: IndexMap<String, NamelessMatchSpec, FxBuildHasher>,
->>>>>>> fd4029f2
+    pub dependencies: IndexMap<PackageName, NamelessMatchSpec, FxBuildHasher>,
     /// URL to find it at
     pub url: Url,
     /// Hashes of the package
